--- conflicted
+++ resolved
@@ -43,29 +43,17 @@
 Here is a list of available commands:
 
 ```
-<<<<<<< HEAD
-  play             Command the player to play
-  pause            Command the player to pause
-  play-pause       Command the player to toggle between play/pause
-  stop             Command the player to stop
-  next             Command the player to skip to the next track
-  previous         Command the player to skip to the previous track
-  forward OFFSET   Command the player to seek forward OFFSET seconds
-  backward OFFSET  Command the player to seek backward OFFSET seconds
-  volume [LEVEL]   Print or set the volume to LEVEL from 0.0 to 1.0
-  status           Get the play status of the player
-  metadata [KEY]   Print metadata information for the current track. Print only value of KEY if passed.
-=======
   play                  Command the player to play
   pause                 Command the player to pause
   play-pause            Command the player to toggle between play/pause
   stop                  Command the player to stop
   next                  Command the player to skip to the next track
   previous              Command the player to skip to the previous track
+  forward OFFSET        Command the player to seek forward OFFSET seconds
+  backward OFFSET       Command the player to seek backward OFFSET seconds
   volume [LEVEL][+/-]   Print or set the volume to LEVEL from 0.0 to 1.0
   status                Get the play status of the player
   metadata [KEY]        Print metadata information for the current track. Print only value of KEY if passed.
->>>>>>> cbd651ea
 ```
 
 ## Using the Library
